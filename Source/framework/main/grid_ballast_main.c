/**
 * @file grid_ballast_main.c
 *
 * @brief main function that starts up the grid ballast system

 * @author Rohit Gaarg (rohitg1)
 * @author Vikram Shanker (vshanker@cmu.edu)
 */

#include <stdio.h>
#include <string.h> /* memset */
#include "rwlock.h"

#include "controller_module.h"
#include "esp_system.h"
#include "freertos/FreeRTOS.h"
#include "freertos/task.h"
#include "nvs_flash.h"
#include "sensing_module.h"

#include "Ada_MCP.h" // IO Expander Library
#include "generic_rw_i2c.h"  // generic I2C read/write functions

#include "system_state.h"
#include "wifi_module.h"
#include "lcd_module.h"
#include "frq_module.h"
#include "rs_485_module.h"
#include "button.h"
#include "ct_module.h"
#include "driver/timer.h"
#include "util.h"

bool State = true;

#define ESP_INTR_FLAG_DEFAULT 0

system_state_t gb_system_state;
rwlock_t system_state_lock;
rwlock_t i2c_lock;


#define PIN_MCP_RESET 2
#define PIN_SDA 25
#define PIN_SCL 26
#define LEVEL_HIGH 1
#define LEVEL_LOW 0
#define I2C_MASTER_FREQ_HZ     100000     /* I2C master clock frequency */


/**
 * @brief initialization task that starts all other threads
 *
 * @param pv_parameters - parameters for task being created (should be NULL)
 *
 * @return void
 */

// int button =0;
// bool ledState = true;




// void IRAM_ATTR mcp_isr_handler(void* arg) {


//   button=1;
// }


void init_task( void *pv_parameters ) {

    gpio_install_isr_service(ESP_INTR_FLAG_DEFAULT);
    

    printf("yo...\n");
    // temporary snippet to change thermostat set point
    rwlock_writer_lock(&system_state_lock);
    get_system_state(&gb_system_state);
    gb_system_state.set_point = 122;
    set_system_state(&gb_system_state);
    rwlock_writer_unlock(&system_state_lock);
    

    
    wifi_init_task();
    //sensing_init_task();
    //controller_init_task();

      

     printf("Initializing frq\n");
     frq_init_task();
     printf("Initializing rs485\n");
     rs485_init_task();
        //ct_init_task();
     printf("Initializing lcd\n");
     lcd_init_task();
        
     printf("Initialization done\n");

        // frq_init_task();
        // rs485_init_task();
        
        // lcd_init_task();
// 
<<<<<<< HEAD
        //button_init_task()
=======
        button_init_task();
>>>>>>> c020b2b6

        ct_init_task();

       
        //vTaskDelay(500/portTICK_PERIOD_MS);

        while(1);
        //  {
        //     pinMode(4,GPIO_MODE_OUTPUT);       // test o/p

        //     digitalWrite(4,1);
        //         printf("bye...\n");


        // }
        //     //lcd_init_task();
        //     if (button == 1){
      

        //     vTaskDelay(500/portTICK_PERIOD_MS);
        //     uint8_t pin=getLastInterruptPin();
        //     uint8_t val=getLastInterruptPinValue();
        //     // printf("%u ",pin);
        //     // printf("%u \n", val );
        //      // Here either the button has been pushed or released.
        //      if ( pin ==3 && val == 0) 
        //      { //  Test for release - pin pulled high
        //         if ( ledState ) {
        //            gpio_set_level(13, LEVEL_HIGH);
        //         } else {
        //            gpio_set_level(13, LEVEL_LOW);
        //         }

        //          ledState = ! ledState;

        //       // pinMode(8,GPIO_MODE_OUTPUT);       // LCD reset 

        //       // digitalWrite(8,0);

        //       //vTaskDelay(0.05 / portTICK_PERIOD_MS);

        //        //digitalWrite(8,1);
            
        //         button = 0;

        //         //printf("hello1\n");

        //      }
        //} 
}
    


/**
 * @brief main function that starts the initialization task
 *
 * @return void
 */



void app_main( void ) 
{
    
    nvs_flash_init();
    /* initialize gb_system_state to 0's */
    memset(&gb_system_state, 0, sizeof(gb_system_state));
    rwlock_init(&system_state_lock);
    rwlock_init(&i2c_lock);
    printf("Intializing GridBallast system...\n");


    xTaskCreate( &init_task, "init_task", 4096, NULL, 1, NULL );
    

    gpio_pad_select_gpio(PIN_MCP_RESET);
  gpio_set_direction(PIN_MCP_RESET, GPIO_MODE_OUTPUT);
  gpio_set_level(PIN_MCP_RESET, 1);
  // // rwlock_writer_lock(&i2c_lock);
   generic_i2c_master_init (I2C_NUM_1, PIN_SCL, PIN_SDA, I2C_MASTER_FREQ_HZ);


  begin(0);

  pinMode(8,GPIO_MODE_OUTPUT);       // test o/p

  digitalWrite(8,0);

  vTaskDelay(0.05 / portTICK_PERIOD_MS);

  digitalWrite(8,1);


// 
  //i2c_driver_delete(I2C_NUM_1);
  // vTaskDelay(200 / portTICK_PERIOD_MS);
   //rwlock_writer_unlock(&i2c_lock);
  // gpio_pad_select_gpio(14);
  // gpio_set_direction(14, GPIO_MODE_OUTPUT);
  
  // gpio_pad_select_gpio(13);
  // gpio_set_direction(13, GPIO_MODE_OUTPUT);


  // setupInterrupts(true,false, 0);               //IO expander button interrupt
  // pinMode(3,GPIO_MODE_INPUT);
  // pullUp(3,1);
  // setupInterruptPin(3,GPIO_INTR_NEGEDGE);

  // gpio_set_intr_type(4, GPIO_INTR_NEGEDGE);       //esp32 interrupt GPIO4
  // gpio_install_isr_service(ESP_INTR_FLAG_DEFAULT);
  // gpio_isr_handler_add(4, mcp_isr_handler, NULL);

  xTaskCreate( &init_task, "init_task", 2048, NULL, 1, NULL );

}
<|MERGE_RESOLUTION|>--- conflicted
+++ resolved
@@ -105,11 +105,7 @@
         
         // lcd_init_task();
 // 
-<<<<<<< HEAD
-        //button_init_task()
-=======
         button_init_task();
->>>>>>> c020b2b6
 
         ct_init_task();
 
