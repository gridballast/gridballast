--- conflicted
+++ resolved
@@ -109,43 +109,8 @@
 		}
 
 		case U8X8_MSG_BYTE_INIT: {
-<<<<<<< HEAD
-
-=======
-//<<<<<<< HEAD
->>>>>>> c020b2b6
-			// if (u8g2_esp32_hal.sda == U8G2_ESP32_HAL_UNDEFINED ||
-			// 		u8g2_esp32_hal.scl == U8G2_ESP32_HAL_UNDEFINED) {
-			// 	break;
-			// }
-
-		 //    i2c_config_t conf;
-		 //    conf.mode = I2C_MODE_MASTER;
-			// ESP_LOGI(TAG, "sda_io_num %d", u8g2_esp32_hal.sda);
-		 //    conf.sda_io_num = u8g2_esp32_hal.sda;
-		 //    conf.sda_pullup_en = GPIO_PULLUP_ENABLE;
-			// ESP_LOGI(TAG, "scl_io_num %d", u8g2_esp32_hal.scl);
-		 //    conf.scl_io_num = u8g2_esp32_hal.scl;
-		 //    conf.scl_pullup_en = GPIO_PULLUP_DISABLE;
-			// ESP_LOGI(TAG, "clk_speed %d", I2C_MASTER_FREQ_HZ);
-		 //    conf.master.clk_speed = I2C_MASTER_FREQ_HZ;
-			// ESP_LOGI(TAG, "i2c_param_config %d", conf.mode);
-		 //    ESP_ERROR_CHECK(i2c_param_config(I2C_MASTER_NUM, &conf));
-			// ESP_LOGI(TAG, "i2c_driver_install %d", I2C_MASTER_NUM);
-		 //    ESP_ERROR_CHECK(i2c_driver_install(I2C_MASTER_NUM, conf.mode, I2C_MASTER_RX_BUF_DISABLE, I2C_MASTER_TX_BUF_DISABLE, 0));
-<<<<<<< HEAD
-
-			if (u8g2_esp32_hal.sda == U8G2_ESP32_HAL_UNDEFINED ||
-					u8g2_esp32_hal.scl == U8G2_ESP32_HAL_UNDEFINED) {
-				break;
-			}
-=======
-// =======
-// 			if (u8g2_esp32_hal.sda == U8G2_ESP32_HAL_UNDEFINED ||
-// 					u8g2_esp32_hal.scl == U8G2_ESP32_HAL_UNDEFINED) {
-// 				break;
-// 			}
->>>>>>> c020b2b6
+
+
 
 // 		    i2c_config_t conf;
 // 		    conf.mode = I2C_MODE_MASTER;
